"""
Different algorithms to estimate the parameters of a stable distribution.

These algorithms should be all considered as experimental and not part 
of the standard API: their interface is not likely to change but 
they may not be as numerically stable.
"""

from typing import Optional, Tuple

import jax.numpy as jnp
import numpy as np
from jax import Array as JArray, jit
from scipy.interpolate import RectBivariateSpline
import jax
import jaxopt  # type: ignore

<<<<<<< HEAD
from .distribution import logpdf, Params, Param, cdf as lsj_cdf
=======
from .distribution import logpdf
>>>>>>> 8824612a
from ._utils import param_convert
from ._typing import Param, Params

def fit_quantiles(
    samples: JArray | None, param: Param, percentiles: JArray | None = None
) -> JArray:
    """
    A rough approximation of the distribution parameters based on quantiles.

    For now, it is just wrapping the scipy code.

    Examples:

    ```py
    >>> samples = jnp.array([1.0, 2.0, 3.0, 4.0, 5.0, 30.0])
    >>> fit_quantiles(samples, Params.N0)  # doctest: +ELLIPSIS
    Array([0.76..., 0.89..., 3.07..., 0.64...], dtype=float64)

    ```

    The first value is alpha, then beta, then the location parameter and then
     the scale parameter.

    """
    # TODO: it would be nice to have pure jax code, but the scipy code
    # depends on the scipy.interpolate module, which is not going to be
    # implemented in jax.
    if percentiles is None:
        assert samples.ndim == 1, samples
        assert samples.size > 4, samples.size
        p05 = np.percentile(samples, 5)
        p50 = np.percentile(samples, 50)
        p95 = np.percentile(samples, 95)
        p25 = np.percentile(samples, 25)
        p75 = np.percentile(samples, 75)
    else:
        (p05, p25, p50, p75, p95) = percentiles

    if param == Params.N1:
        res = _fitstart_S1(p05, p25, p50, p75, p95)
    else:
        res = _fitstart_S0(p05, p25, p50, p75, p95)
    return jnp.array(res)


def fit_ks(
    x: JArray,
    cdf: JArray,
    param: Param,
    alpha: Optional[float] = None,
    beta: Optional[float] = None,
):
    """
    Fits the closest Levy-stable distribution to cumulative distribution points.
    The distance is the Kolmogorov-Smirnov distance.

    Because the Levy-stable distribution is sensitive to extreme
    values, this can provide a better matching distribution.

    Args:
        x: the points at which the CDF is evaluated.
        cdf: the values of the CDF at the given point

    The first value is alpha, then beta, then the location parameter and then
     the scale parameter.
    """

    min_x = jnp.min(x)
    max_x = jnp.max(x)
    delta = max_x - min_x
    n = jnp.size(x)

    def _metric(cdf_, target_):
        return jnp.max(jnp.abs(cdf_-target_))
        # return jnp.mean(jnp.abs(cdf_ - target_))

    def _ks_distance(alpha_, beta_, loc_, scale_):
        curr_cdf = lsj_cdf(
            x, loc=loc_, scale=scale_, alpha=alpha_, beta=beta_, param=Params.N0
        )
        low_x = jnp.linspace(min_x - delta, min_x, n)
        low_cdf = lsj_cdf(low_x, alpha=alpha_, beta=beta_, loc=loc_, scale=scale_, param=Params.N0)
        high_x = jnp.linspace(max_x, max_x + delta, n)
        high_cdf = lsj_cdf(high_x, alpha=alpha_, beta=beta_, loc=loc_, scale=scale_, param=Params.N0)
        # Triple the size of the interval so that the values before and after
        # the segment are also evaluated.
        # It is assumed that these values are meant to be tail values
        opt_val = _metric(curr_cdf, cdf) + 1.0 * _metric(low_cdf, 0) + 1.0 * _metric(high_cdf, 1)
        # jax.debug.print(
        #     "Opt value: {opt_val} {alpha_} {beta_} {loc_} {scale_}",
        #     opt_val=opt_val,
        #     alpha_=alpha_,
        #     beta_=beta_,
        #     loc_=loc_,
        #     scale_=scale_,
        # )
        return opt_val

    # Get a crude start
    # Reuse the existing samples to get a coarse approximation of the parameters.
    def _quantile(q):
        idx = min(np.sum(cdf<=q), len(x) - 1)
        return x[idx]
    quants = [_quantile(q) for q in [0.05, 0.25, 0.5, 0.75, 0.95]]
    # All the work is done in the N0 parametrization.
    start = fit_quantiles(None, Params.N0, percentiles=quants)
    print("start", start)
    res = _fit_objective_n0(alpha, beta, _ks_distance, param, start)
    print("res", res)
    return res


def fit_ll(
    samples: JArray,
    param: Param,
    weights: Optional[JArray] = None,
    alpha: Optional[float] = None,
    beta: Optional[float] = None,
) -> JArray:
    """
    Maximum likelihood evaluation for univariate Lévy-Stable distributions.

    Args:
        param: the parametrization of the returned distribution
        samples: a 1-d array with the observed samples.
        weights: optional, the weights on each of the samples.
        alpha: optional, the value of alpha to be used in the optimization.
        beta: optional, the value of beta to be used in the optimization.

    Examples:

    ```py
    >>> samples = jnp.array([1.0, 2.0, 3.0, 4.0, 5.0])
    >>> fit_ll(samples, Params.N1) # doctest: +ELLIPSIS
    Array([2.        , 0.        , 3.        , 1.048...], dtype=float64)

    ```

    The first value is alpha, then beta, then the location parameter and then
     the scale parameter.
    """
    assert samples.ndim == 1, samples
    assert samples.size > 4, samples.size

<<<<<<< HEAD
    def _log_likelikhood_n0(alpha_, beta_, loc_, scale_):
        # (alpha_, beta_, loc_, scale_) = _unpack(theta)
        logs = logpdf(
            samples, alpha=alpha_, beta=beta_, loc=loc_, scale=scale_, param=Params.N0
        )
        if weights is None:
            res = -jnp.mean(logs)
        else:
            res = -jnp.mean(logs * weights)
        jax.debug.print(
            "Opt value: {res} {alpha_} {beta_} {loc_} {scale_}",
            res=res,
            alpha_=alpha_,
            beta_=beta_,
            loc_=loc_,
            scale_=scale_,
        )
        return res

    # Get a crude start
    # TODO: this is not using the weights
    # All the work is done in the N0 parametrization.
    start = fit_quantiles(samples, Params.N0)
    print("start", start)
    return _fit_objective_n0(alpha, beta, _log_likelikhood_n0, param, start)


def _fit_objective_n0(alpha_cons, beta_cons, obj, param, start):
    """
    Minimizes an objective, using the N0 param.
    Returns the requested param.

    start must be in the N0 param.
    """

    def _unpack(theta):
=======
    def _unpack(theta: JArray) -> Tuple[JArray, JArray, JArray, JArray]:
>>>>>>> 8824612a
        idx = 0
        if alpha_cons is None:
            alpha_ = theta[idx]
            idx += 1
        else:
<<<<<<< HEAD
            alpha_ = alpha_cons
        if beta_cons is None:
            beta_ = theta[idx]
            idx += 1
        else:
            beta_ = beta_cons
=======
            alpha_ = jnp.asarray(alpha)
        if beta is None:
            beta_ = theta[idx]
            idx += 1
        else:
            beta_ = jnp.asarray(beta)
>>>>>>> 8824612a
        loc_ = theta[idx]
        scale_ = theta[idx + 1]
        return (alpha_, beta_, loc_, scale_)

    def _pack(alpha_: JArray, beta_: JArray, loc_: JArray, scale_: JArray) -> JArray:
        vals = [
            [alpha_] if alpha_cons is None else [],
            [beta_] if beta_cons is None else [],
            [loc_],
            [scale_],
        ]
        return jnp.array([x for val in vals for x in val])

<<<<<<< HEAD
    def obj_fun(theta):
=======
    def _log_likelikhood_n0(theta: JArray) -> JArray:
>>>>>>> 8824612a
        (alpha_, beta_, loc_, scale_) = _unpack(theta)
        return obj(alpha_, beta_, loc_, scale_)

    solver = jaxopt.ScipyBoundedMinimize(
        fun=obj_fun, method="l-bfgs-b", tol=1e-8, jit=False
    )
    theta_start = _pack(*start)

    # Build the bounds for the solver:
    def _bounds() -> Tuple[JArray, JArray]:
        lower = []
        upper = []
        idx = 0
        if alpha_cons is None:
            lower.append(1.1)
            upper.append(2.0)
            idx += 1
        if beta_cons is None:
            # TODO: explain. this is important for numerical stability for the time being.
            lower.append(-0.9)
            upper.append(0.9)
            idx += 1
        # Loc
        lower.append(-1e10)
        upper.append(1e10)
        # Scale
        lower.append(1e-15)
        upper.append(1e15)
        return (jnp.array(lower), jnp.array(upper))

    theta_bounds = _bounds()
    sres = solver.run(theta_start, bounds=theta_bounds)
    (alpha0, beta0, loc0, scale0) = _unpack(sres.params)
    # TODO: check the number of steps. When beta=+-1, the surface to optimize goes
    # very rapidly to infinite values, which is something the optimizer will struggle
    # with.
    # Convert to the requested parametrization
    (loc_x, scale_x) = param_convert(alpha0, beta0, loc0, scale0, Params.N0, param)
    return jnp.array([alpha0, beta0, loc_x, scale_x])


def _fitstart_S0(p05, p25, p50, p75, p95):
    alpha, beta, delta1, gamma = _fitstart_S1(p05, p25, p50, p75, p95)

    # Formulas for mapping parameters in S1 parameterization to
    # those in S0 parameterization can be found in [NO]. Note that
    # only delta changes.
    if alpha != 1:
        delta0 = delta1 + beta * gamma * np.tan(np.pi * alpha / 2.0)
    else:
        delta0 = delta1 + 2 * beta * gamma * np.log(gamma) / np.pi

    return alpha, beta, delta0, gamma


def _fitstart_S1(p05, p25, p50, p75, p95):
    # We follow McCullock 1986 method - Simple Consistent Estimators
    # of Stable Distribution Parameters

    # fmt: off
    # Table III and IV
    nu_alpha_range = [2.439, 2.5, 2.6, 2.7, 2.8, 3, 3.2, 3.5, 4,
                      5, 6, 8, 10, 15, 25]
    nu_beta_range = [0, 0.1, 0.2, 0.3, 0.5, 0.7, 1]

    # table III - alpha = psi_1(nu_alpha, nu_beta)
    alpha_table = np.array([
        [2.000, 2.000, 2.000, 2.000, 2.000, 2.000, 2.000],
        [1.916, 1.924, 1.924, 1.924, 1.924, 1.924, 1.924],
        [1.808, 1.813, 1.829, 1.829, 1.829, 1.829, 1.829],
        [1.729, 1.730, 1.737, 1.745, 1.745, 1.745, 1.745],
        [1.664, 1.663, 1.663, 1.668, 1.676, 1.676, 1.676],
        [1.563, 1.560, 1.553, 1.548, 1.547, 1.547, 1.547],
        [1.484, 1.480, 1.471, 1.460, 1.448, 1.438, 1.438],
        [1.391, 1.386, 1.378, 1.364, 1.337, 1.318, 1.318],
        [1.279, 1.273, 1.266, 1.250, 1.210, 1.184, 1.150],
        [1.128, 1.121, 1.114, 1.101, 1.067, 1.027, 0.973],
        [1.029, 1.021, 1.014, 1.004, 0.974, 0.935, 0.874],
        [0.896, 0.892, 0.884, 0.883, 0.855, 0.823, 0.769],
        [0.818, 0.812, 0.806, 0.801, 0.780, 0.756, 0.691],
        [0.698, 0.695, 0.692, 0.689, 0.676, 0.656, 0.597],
        [0.593, 0.590, 0.588, 0.586, 0.579, 0.563, 0.513]]).T
    # transpose because interpolation with `RectBivariateSpline` is with
    # `nu_beta` as `x` and `nu_alpha` as `y`

    # table IV - beta = psi_2(nu_alpha, nu_beta)
    beta_table = np.array([
        [0, 2.160, 1.000, 1.000, 1.000, 1.000, 1.000],
        [0, 1.592, 3.390, 1.000, 1.000, 1.000, 1.000],
        [0, 0.759, 1.800, 1.000, 1.000, 1.000, 1.000],
        [0, 0.482, 1.048, 1.694, 1.000, 1.000, 1.000],
        [0, 0.360, 0.760, 1.232, 2.229, 1.000, 1.000],
        [0, 0.253, 0.518, 0.823, 1.575, 1.000, 1.000],
        [0, 0.203, 0.410, 0.632, 1.244, 1.906, 1.000],
        [0, 0.165, 0.332, 0.499, 0.943, 1.560, 1.000],
        [0, 0.136, 0.271, 0.404, 0.689, 1.230, 2.195],
        [0, 0.109, 0.216, 0.323, 0.539, 0.827, 1.917],
        [0, 0.096, 0.190, 0.284, 0.472, 0.693, 1.759],
        [0, 0.082, 0.163, 0.243, 0.412, 0.601, 1.596],
        [0, 0.074, 0.147, 0.220, 0.377, 0.546, 1.482],
        [0, 0.064, 0.128, 0.191, 0.330, 0.478, 1.362],
        [0, 0.056, 0.112, 0.167, 0.285, 0.428, 1.274]]).T

    # Table V and VII
    # These are ordered with decreasing `alpha_range`; so we will need to
    # reverse them as required by RectBivariateSpline.
    alpha_range = [2, 1.9, 1.8, 1.7, 1.6, 1.5, 1.4, 1.3, 1.2, 1.1,
                   1, 0.9, 0.8, 0.7, 0.6, 0.5][::-1]
    beta_range = [0, 0.25, 0.5, 0.75, 1]

    # Table V - nu_c = psi_3(alpha, beta)
    nu_c_table = np.array([
        [1.908, 1.908, 1.908, 1.908, 1.908],
        [1.914, 1.915, 1.916, 1.918, 1.921],
        [1.921, 1.922, 1.927, 1.936, 1.947],
        [1.927, 1.930, 1.943, 1.961, 1.987],
        [1.933, 1.940, 1.962, 1.997, 2.043],
        [1.939, 1.952, 1.988, 2.045, 2.116],
        [1.946, 1.967, 2.022, 2.106, 2.211],
        [1.955, 1.984, 2.067, 2.188, 2.333],
        [1.965, 2.007, 2.125, 2.294, 2.491],
        [1.980, 2.040, 2.205, 2.435, 2.696],
        [2.000, 2.085, 2.311, 2.624, 2.973],
        [2.040, 2.149, 2.461, 2.886, 3.356],
        [2.098, 2.244, 2.676, 3.265, 3.912],
        [2.189, 2.392, 3.004, 3.844, 4.775],
        [2.337, 2.634, 3.542, 4.808, 6.247],
        [2.588, 3.073, 4.534, 6.636, 9.144]])[::-1].T
    # transpose because interpolation with `RectBivariateSpline` is with
    # `beta` as `x` and `alpha` as `y`

    # Table VII - nu_zeta = psi_5(alpha, beta)
    nu_zeta_table = np.array([
        [0, 0.000, 0.000, 0.000, 0.000],
        [0, -0.017, -0.032, -0.049, -0.064],
        [0, -0.030, -0.061, -0.092, -0.123],
        [0, -0.043, -0.088, -0.132, -0.179],
        [0, -0.056, -0.111, -0.170, -0.232],
        [0, -0.066, -0.134, -0.206, -0.283],
        [0, -0.075, -0.154, -0.241, -0.335],
        [0, -0.084, -0.173, -0.276, -0.390],
        [0, -0.090, -0.192, -0.310, -0.447],
        [0, -0.095, -0.208, -0.346, -0.508],
        [0, -0.098, -0.223, -0.380, -0.576],
        [0, -0.099, -0.237, -0.424, -0.652],
        [0, -0.096, -0.250, -0.469, -0.742],
        [0, -0.089, -0.262, -0.520, -0.853],
        [0, -0.078, -0.272, -0.581, -0.997],
        [0, -0.061, -0.279, -0.659, -1.198]])[::-1].T
    # fmt: on

    psi_1 = RectBivariateSpline(
        nu_beta_range, nu_alpha_range, alpha_table, kx=1, ky=1, s=0
    )

    def psi_1_1(nu_beta, nu_alpha):
        return psi_1(nu_beta, nu_alpha) if nu_beta > 0 else psi_1(-nu_beta, nu_alpha)

    psi_2 = RectBivariateSpline(
        nu_beta_range, nu_alpha_range, beta_table, kx=1, ky=1, s=0
    )

    def psi_2_1(nu_beta, nu_alpha):
        return psi_2(nu_beta, nu_alpha) if nu_beta > 0 else -psi_2(-nu_beta, nu_alpha)

    phi_3 = RectBivariateSpline(beta_range, alpha_range, nu_c_table, kx=1, ky=1, s=0)

    def phi_3_1(beta, alpha):
        return phi_3(beta, alpha) if beta > 0 else phi_3(-beta, alpha)

    phi_5 = RectBivariateSpline(beta_range, alpha_range, nu_zeta_table, kx=1, ky=1, s=0)

    def phi_5_1(beta, alpha):
        return phi_5(beta, alpha) if beta > 0 else -phi_5(-beta, alpha)

    nu_alpha = (p95 - p05) / (p75 - p25)
    nu_beta = (p95 + p05 - 2 * p50) / (p95 - p05)

    if nu_alpha >= 2.439:
        eps = np.finfo(float).eps
        alpha = np.clip(psi_1_1(nu_beta, nu_alpha)[0, 0], eps, 2.0)
        beta = np.clip(psi_2_1(nu_beta, nu_alpha)[0, 0], -1.0, 1.0)
    else:
        alpha = 2.0
        beta = np.sign(nu_beta)
    c = (p75 - p25) / phi_3_1(beta, alpha)[0, 0]
    zeta = p50 + c * phi_5_1(beta, alpha)[0, 0]
    delta = zeta - beta * c * np.tan(np.pi * alpha / 2.0) if alpha != 1.0 else zeta

    return (alpha, beta, delta, c)<|MERGE_RESOLUTION|>--- conflicted
+++ resolved
@@ -6,22 +6,19 @@
 they may not be as numerically stable.
 """
 
-from typing import Optional, Tuple
+from typing import Optional, Tuple, no_type_check
 
 import jax.numpy as jnp
 import numpy as np
-from jax import Array as JArray, jit
+from jax import Array as JArray
 from scipy.interpolate import RectBivariateSpline
 import jax
 import jaxopt  # type: ignore
 
-<<<<<<< HEAD
-from .distribution import logpdf, Params, Param, cdf as lsj_cdf
-=======
-from .distribution import logpdf
->>>>>>> 8824612a
+from .distribution import logpdf, cdf as lsj_cdf
 from ._utils import param_convert
 from ._typing import Param, Params
+
 
 def fit_quantiles(
     samples: JArray | None, param: Param, percentiles: JArray | None = None
@@ -71,7 +68,7 @@
     param: Param,
     alpha: Optional[float] = None,
     beta: Optional[float] = None,
-):
+) -> JArray:
     """
     Fits the closest Levy-stable distribution to cumulative distribution points.
     The distance is the Kolmogorov-Smirnov distance.
@@ -93,7 +90,7 @@
     n = jnp.size(x)
 
     def _metric(cdf_, target_):
-        return jnp.max(jnp.abs(cdf_-target_))
+        return jnp.max(jnp.abs(cdf_ - target_))
         # return jnp.mean(jnp.abs(cdf_ - target_))
 
     def _ks_distance(alpha_, beta_, loc_, scale_):
@@ -101,13 +98,21 @@
             x, loc=loc_, scale=scale_, alpha=alpha_, beta=beta_, param=Params.N0
         )
         low_x = jnp.linspace(min_x - delta, min_x, n)
-        low_cdf = lsj_cdf(low_x, alpha=alpha_, beta=beta_, loc=loc_, scale=scale_, param=Params.N0)
+        low_cdf = lsj_cdf(
+            low_x, alpha=alpha_, beta=beta_, loc=loc_, scale=scale_, param=Params.N0
+        )
         high_x = jnp.linspace(max_x, max_x + delta, n)
-        high_cdf = lsj_cdf(high_x, alpha=alpha_, beta=beta_, loc=loc_, scale=scale_, param=Params.N0)
+        high_cdf = lsj_cdf(
+            high_x, alpha=alpha_, beta=beta_, loc=loc_, scale=scale_, param=Params.N0
+        )
         # Triple the size of the interval so that the values before and after
         # the segment are also evaluated.
         # It is assumed that these values are meant to be tail values
-        opt_val = _metric(curr_cdf, cdf) + 1.0 * _metric(low_cdf, 0) + 1.0 * _metric(high_cdf, 1)
+        opt_val = (
+            _metric(curr_cdf, cdf)
+            + 1.0 * _metric(low_cdf, 0)
+            + 1.0 * _metric(high_cdf, 1)
+        )
         # jax.debug.print(
         #     "Opt value: {opt_val} {alpha_} {beta_} {loc_} {scale_}",
         #     opt_val=opt_val,
@@ -120,9 +125,10 @@
 
     # Get a crude start
     # Reuse the existing samples to get a coarse approximation of the parameters.
-    def _quantile(q):
-        idx = min(np.sum(cdf<=q), len(x) - 1)
+    def _quantile(q):  # type:ignore
+        idx = min(np.sum(cdf <= q), len(x) - 1)
         return x[idx]
+
     quants = [_quantile(q) for q in [0.05, 0.25, 0.5, 0.75, 0.95]]
     # All the work is done in the N0 parametrization.
     start = fit_quantiles(None, Params.N0, percentiles=quants)
@@ -164,8 +170,9 @@
     assert samples.ndim == 1, samples
     assert samples.size > 4, samples.size
 
-<<<<<<< HEAD
-    def _log_likelikhood_n0(alpha_, beta_, loc_, scale_):
+    def _log_likelikhood_n0(
+        alpha_: JArray, beta_: JArray, loc_: JArray, scale_: JArray
+    ) -> JArray:
         # (alpha_, beta_, loc_, scale_) = _unpack(theta)
         logs = logpdf(
             samples, alpha=alpha_, beta=beta_, loc=loc_, scale=scale_, param=Params.N0
@@ -200,30 +207,18 @@
     start must be in the N0 param.
     """
 
-    def _unpack(theta):
-=======
-    def _unpack(theta: JArray) -> Tuple[JArray, JArray, JArray, JArray]:
->>>>>>> 8824612a
+    def _unpack(theta) -> Tuple[JArray, JArray, JArray, JArray]:
         idx = 0
         if alpha_cons is None:
             alpha_ = theta[idx]
             idx += 1
         else:
-<<<<<<< HEAD
             alpha_ = alpha_cons
         if beta_cons is None:
             beta_ = theta[idx]
             idx += 1
         else:
             beta_ = beta_cons
-=======
-            alpha_ = jnp.asarray(alpha)
-        if beta is None:
-            beta_ = theta[idx]
-            idx += 1
-        else:
-            beta_ = jnp.asarray(beta)
->>>>>>> 8824612a
         loc_ = theta[idx]
         scale_ = theta[idx + 1]
         return (alpha_, beta_, loc_, scale_)
@@ -237,11 +232,7 @@
         ]
         return jnp.array([x for val in vals for x in val])
 
-<<<<<<< HEAD
-    def obj_fun(theta):
-=======
-    def _log_likelikhood_n0(theta: JArray) -> JArray:
->>>>>>> 8824612a
+    def obj_fun(theta: JArray) -> JArray:
         (alpha_, beta_, loc_, scale_) = _unpack(theta)
         return obj(alpha_, beta_, loc_, scale_)
 
@@ -283,6 +274,7 @@
     return jnp.array([alpha0, beta0, loc_x, scale_x])
 
 
+@no_type_check
 def _fitstart_S0(p05, p25, p50, p75, p95):
     alpha, beta, delta1, gamma = _fitstart_S1(p05, p25, p50, p75, p95)
 
@@ -297,6 +289,7 @@
     return alpha, beta, delta0, gamma
 
 
+@no_type_check
 def _fitstart_S1(p05, p25, p50, p75, p95):
     # We follow McCullock 1986 method - Simple Consistent Estimators
     # of Stable Distribution Parameters
